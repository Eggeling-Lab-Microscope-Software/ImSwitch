--- conflicted
+++ resolved
@@ -54,15 +54,12 @@
 
     def setData(self, x, y):
         """ Updates plot with new parameters. """
-<<<<<<< HEAD
         self.ulensesPlot.setData(x=x, y=y)
 
     def setULensesVisible(self, visible):
         """ Updates visibility of plot. """
         self.ulensesPlot.setVisible(visible)
-=======
-        self.ulensesPlot.setData(x=x, y=y, pen=pg.mkPen(None), brush='r', symbol='x')
-        
+
 
 # Copyright (C) 2020, 2021 TestaLab
 # This file is part of ImSwitch.
@@ -78,5 +75,4 @@
 # GNU General Public License for more details.
 #
 # You should have received a copy of the GNU General Public License
-# along with this program.  If not, see <https://www.gnu.org/licenses/>.
->>>>>>> 1c175d72
+# along with this program.  If not, see <https://www.gnu.org/licenses/>.