--- conflicted
+++ resolved
@@ -1,11 +1,6 @@
-<<<<<<< HEAD
 import napari
 import numpy as np
-from PyQt5 import QtWidgets
-=======
-import pyqtgraph as pg
-from pyqtgraph.Qt import QtCore, QtWidgets
->>>>>>> d91b3ef3
+from pyqtgraph.Qt import QtWidgets
 
 import imcontrol.view.guitools as guitools
 
