--- conflicted
+++ resolved
@@ -58,14 +58,7 @@
 
     def updateImage(self, image):
         self.img.setImage(image, autoLevels=False)
-<<<<<<< HEAD
-
-    def updateDisplayState(self, showingROI):
-        self.roiButton.setText('Show ROI' if showingROI else 'Hide ROI')
-
-=======
         
->>>>>>> 8bb93430
 
 # Copyright (C) 2020, 2021 TestaLab
 # This file is part of ImSwitch.
