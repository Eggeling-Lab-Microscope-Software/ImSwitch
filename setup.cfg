--- conflicted
+++ resolved
@@ -42,10 +42,8 @@
     Send2Trash >= 1.8
     tifffile >= 2020.11.26
     pulsestreamer
-<<<<<<< HEAD
     Pyro5
     useq-schema
-=======
     zeroconf
     opencv-python
     pyvisa
@@ -55,7 +53,6 @@
     #wxPython >= 4.1, < 5
     
     #git+https://github.com/alliedvision/VimbaPython
->>>>>>> 28011632
 
 [options.entry_points]
 console_scripts =
