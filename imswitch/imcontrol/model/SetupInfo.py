from dataclasses import dataclass, field
from typing import Any, Dict, List, Optional, Union

from dataclasses_json import dataclass_json, Undefined, CatchAll


@dataclass(frozen=True)
class DeviceInfo:
    analogChannel: Optional[Union[str, int]]
    """ Channel for analog communication. ``null`` if the device is digital or
    doesn't use NI-DAQ. If an integer is specified, it will be translated to
    "Dev1/ao{analogChannel}". """

    digitalLine: Optional[Union[str, int]]
    """ Line for digital communication. ``null`` if the device is analog or
    doesn't use NI-DAQ. If an integer is specified, it will be translated to
    "Dev1/port0/line{digitalLine}". """

    managerName: str
    """ Manager class name. """

    managerProperties: Dict[str, Any]
    """ Properties to be read by the manager. """

    def getAnalogChannel(self):
        """ :meta private: """
        if isinstance(self.analogChannel, int):
            return f'Dev1/ao{self.analogChannel}'  # for backwards compatibility
        else:
            return self.analogChannel

    def getDigitalLine(self):
        """ :meta private: """
        if isinstance(self.digitalLine, int):
            return f'Dev1/port0/line{self.digitalLine}'  # for backwards compatibility
        else:
            return self.digitalLine


@dataclass(frozen=True)
class DetectorInfo(DeviceInfo):
    forAcquisition: bool = False
    """ Whether the detector is used for acquisition. """

    forFocusLock: bool = False
    """ Whether the detector is used for focus lock. """


@dataclass(frozen=True)
class LaserInfo(DeviceInfo):
    valueRangeMin: Optional[Union[int, float]]
    """ Minimum value of the laser. ``null`` if laser doesn't setting a value.
    """

    valueRangeMax: Optional[Union[int, float]]
    """ maximum value of the laser. ``null`` if laser doesn't setting a value.
    """

    wavelength: Union[int, float]
    """ Laser wavelength in nanometres. """

    valueRangeStep: float = 1.0
    """ The default step size of the value range that the laser can be set to.
    """


@dataclass(frozen=True)
class PositionerInfo(DeviceInfo):
    axes: List[str]
    """ A list of axes (names) that the positioner controls. """

    isPositiveDirection: bool = True
    """ Whether the direction of the positioner is positive. """

    forPositioning: bool = False
    """ Whether the positioner is used for manual positioning. """

    forScanning: bool = False
    """ Whether the positioner is used for scanning. """


@dataclass(frozen=True)
class RS232Info:
    managerName: str
    """ RS232 manager class name. """

    managerProperties: Dict[str, Any]
    """ Properties to be read by the RS232 manager. """


@dataclass(frozen=True)
class SLMInfo:
    monitorIdx: int
    """ Index of the monitor in the system list of monitors (indexing starts at
    0). """

    width: int
    """ Width of SLM, in pixels. """

    height: int
    """ Height of SLM, in pixels. """

    wavelength: int
    """ Wavelength of the laser line used with the SLM. """

    pixelSize: float
    """ Pixel size or pixel pitch of the SLM, in millimetres. """

    angleMount: float
    """ The angle of incidence and reflection of the laser line that is shaped
    by the SLM, in radians. For adding a blazed grating to create off-axis
    holography. """

    correctionPatternsDir: str
    """ Directory of .bmp images provided by Hamamatsu for flatness correction
    at various wavelengths. A combination will be chosen based on the
    wavelength. """


@dataclass(frozen=True)
class FocusLockInfo:
    camera: str
    """ Detector name. """

    positioner: str
    """ Positioner name. """

    updateFreq: int
    """ Update frequency, in milliseconds. """

    frameCropx: int
    """ Starting X position of frame crop. """

    frameCropy: int
    """ Starting Y position of frame crop. """

    frameCropw: int
    """ Width of frame crop. """

    frameCroph: int
    """ Height of frame crop. """


@dataclass(frozen=True)
class ScanInfo:
    scanDesigner: str
    """ Name of the scan designer class to use. """

    scanDesignerParams: Dict[str, Any]
    """ Params to be read by the scan designer. """

    TTLCycleDesigner: str
    """ Name of the TTL cycle designer class to use. """

    TTLCycleDesignerParams: Dict[str, Any]
    """ Params to be read by the TTL cycle designer. """

    sampleRate: int
    """ Scan sample rate. """


@dataclass(frozen=True)
class NidaqInfo:
    timerCounterChannel: Optional[Union[str, int]] = None
    """ Output for Counter for timing purposes. If an integer is specified, it
    will be translated to "Dev1/ctr{timerCounterChannel}". """

    startTrigger: bool = False
    """ Boolean for start triggering for sync. """

<<<<<<< HEAD
    def getTimerCounterChannel(self):
        """ :meta private: """
        if isinstance(self.timerCounterChannel, int):
            return f'Dev1/ctr{self.timerCounterChannel}'  # for backwards compatibility
        else:
            return self.timerCounterChannel

=======
@dataclass(frozen=True)
class PulseStreamerInfo:
    ipAddress: Optional[str] = None
    """ IP address of Pulse Streamer hardware. """
>>>>>>> 1e6024dc

@dataclass_json(undefined=Undefined.INCLUDE)
@dataclass
class SetupInfo:
    # default_factory seems to be required for the field to show up in autodocs for deriving classes

    detectors: Dict[str, DetectorInfo] = field(default_factory=dict)
    """ Detectors in this setup. This is a map from unique detector names to
    DetectorInfo objects. """

    lasers: Dict[str, LaserInfo] = field(default_factory=dict)
    """ Lasers in this setup. This is a map from unique laser names to
    LaserInfo objects. """

    positioners: Dict[str, PositionerInfo] = field(default_factory=dict)
    """ Positioners in this setup. This is a map from unique positioner names
    to DetectorInfo objects. """

    rs232devices: Dict[str, RS232Info] = field(default_factory=dict)
    """ RS232 connections in this setup. This is a map from unique RS232
    connection names to RS232Info objects. Some detector/laser/positioner
    managers will require a corresponding RS232 connection to be referenced in
    their properties.
    """

    slm: Optional[SLMInfo] = field(default_factory=lambda: None)
    """ SLM settings. Required to be defined to use SLM functionality. """

    focusLock: Optional[FocusLockInfo] = field(default_factory=lambda: None)
    """ Focus lock settings. Required to be defined to use focus lock
    functionality. """

    scan: Optional[ScanInfo] = field(default_factory=lambda: None)
    """ Scan settings. Required to be defined to use scan functionality. """

    nidaq: NidaqInfo = field(default_factory=NidaqInfo)
    """ NI-DAQ settings. """

    pulseStreamer: PulseStreamerInfo = field(default_factory=PulseStreamerInfo)
    """ Pulse Streamer settings. """

    _catchAll: CatchAll = None

    def getDevice(self, deviceName):
        """ Returns the DeviceInfo for a specific device.

        :meta private:
        """
        return self.getAllDevices()[deviceName]

    def getTTLDevices(self):
        """ Returns DeviceInfo from all devices that have a digitalLine.

        :meta private:
        """
        devices = {}
        i = 0
        for deviceInfos in self.lasers, self.detectors:
            deviceInfosCopy = deviceInfos.copy()
            for item in list(deviceInfosCopy):
                if deviceInfosCopy[item].getDigitalLine() is None:
                    del deviceInfosCopy[item]
            devices.update(deviceInfosCopy)
            i += 1

        return devices

    def getDetectors(self):
        """ :meta private: """
        devices = {}
        for deviceInfos in self.detectors:
            devices.update(deviceInfos)

        return devices

    def getAllDevices(self):
        """ :meta private: """
        devices = {}
        for deviceInfos in self.lasers, self.detectors, self.positioners:
            devices.update(deviceInfos)

        return devices


# Copyright (C) 2020, 2021 TestaLab
# This file is part of ImSwitch.
#
# ImSwitch is free software: you can redistribute it and/or modify
# it under the terms of the GNU General Public License as published by
# the Free Software Foundation, either version 3 of the License, or
# (at your option) any later version.
#
# ImSwitch is distributed in the hope that it will be useful,
# but WITHOUT ANY WARRANTY; without even the implied warranty of
# MERCHANTABILITY or FITNESS FOR A PARTICULAR PURPOSE.  See the
# GNU General Public License for more details.
#
# You should have received a copy of the GNU General Public License
# along with this program.  If not, see <https://www.gnu.org/licenses/>.<|MERGE_RESOLUTION|>--- conflicted
+++ resolved
@@ -168,7 +168,6 @@
     startTrigger: bool = False
     """ Boolean for start triggering for sync. """
 
-<<<<<<< HEAD
     def getTimerCounterChannel(self):
         """ :meta private: """
         if isinstance(self.timerCounterChannel, int):
@@ -176,13 +175,13 @@
         else:
             return self.timerCounterChannel
 
-=======
+
 @dataclass(frozen=True)
 class PulseStreamerInfo:
     ipAddress: Optional[str] = None
     """ IP address of Pulse Streamer hardware. """
->>>>>>> 1e6024dc
-
+
+    
 @dataclass_json(undefined=Undefined.INCLUDE)
 @dataclass
 class SetupInfo:
