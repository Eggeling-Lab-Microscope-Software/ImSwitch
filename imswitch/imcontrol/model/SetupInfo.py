from dataclasses import dataclass, field
from typing import Any, Dict, List, Optional, Union

from dataclasses_json import dataclass_json, Undefined, CatchAll


@dataclass
class DeviceInfo:
    analogChannel: Optional[Union[str, int]]
    """ Channel for analog communication. ``null`` if the device is digital or
    doesn't use NI-DAQ. If an integer is specified, it will be translated to
    "Dev1/ao{analogChannel}". """

    digitalLine: Optional[Union[str, int]]
    """ Line for digital communication. ``null`` if the device is analog or
    doesn't use NI-DAQ. If an integer is specified, it will be translated to
    "Dev1/port0/line{digitalLine}". """

    managerName: str
    """ Manager class name. """

    managerProperties: Dict[str, Any]
    """ Properties to be read by the manager. """

    def getAnalogChannel(self):
        """ :meta private: """
        if isinstance(self.analogChannel, int):
            return f'Dev1/ao{self.analogChannel}'  # for backwards compatibility
        else:
            return self.analogChannel

    def getDigitalLine(self):
        """ :meta private: """
        if isinstance(self.digitalLine, int):
            return f'Dev1/port0/line{self.digitalLine}'  # for backwards compatibility
        else:
            return self.digitalLine


@dataclass
class DetectorInfo(DeviceInfo):
    forAcquisition: bool = False
    """ Whether the detector is used for acquisition. """

    forFocusLock: bool = False
    """ Whether the detector is used for focus lock. """


@dataclass
class LaserInfo(DeviceInfo):
    valueRangeMin: Optional[Union[int, float]]
    """ Minimum value of the laser. ``null`` if laser doesn't setting a value.
    """

    valueRangeMax: Optional[Union[int, float]]
    """ maximum value of the laser. ``null`` if laser doesn't setting a value.
    """

    wavelength: Union[int, float]
    """ Laser wavelength in nanometres. """

    freqRangeMin: Optional[int] = 0
    """ Minimum value of frequency modulation. Don't fill if laser doesn't support it. """

    freqRangeMax: Optional[int] = 0
    """ Minimum value of frequency modulation. Don't fill if laser doesn't support it. """

    freqRangeInit: Optional[int] = 0
    """ Initial value of frequency modulation. Don't fill if laser doesn't support it. """

    valueRangeStep: float = 1.0
    """ The default step size of the value range that the laser can be set to.
    """



@dataclass
class PositionerInfo(DeviceInfo):
    axes: List[str]
    """ A list of axes (names) that the positioner controls. """
    
    unit: str = "µm"
    """ A string representing the reference measure unit of the positioner. """
    
    startStep: float = 0.05
    """ Starting default step of the positioner. """

    startPositions: Dict[str, float] = field(default_factory=dict)
    """ Starting positions for each axis. """

    isPositiveDirection: bool = True
    """ Whether the direction of the positioner is positive. """

    forPositioning: bool = False
    """ Whether the positioner is used for manual positioning. """

    forScanning: bool = False
    """ Whether the positioner is used for scanning. """

<<<<<<< HEAD
    storePosition: bool = False
    """ Wether the positioner should store the last recorded position. """
    
    setOriginOnClose: bool = False
    """ Wether to set the positioner's origin to the last recorded position upon shutdown. """
=======
    resetOnClose: bool = True
    """ Whether the positioner should be reset to 0-position upon closing ImSwitch. """
>>>>>>> b05a4313


@dataclass(frozen=True)
class RS232Info:
    managerName: str
    """ RS232 manager class name. """

    managerProperties: Dict[str, Any]
    """ Properties to be read by the RS232 manager. """


@dataclass(frozen=True)
class SLMInfo:
    monitorIdx: int
    """ Index of the monitor in the system list of monitors (indexing starts at
    0). """

    width: int
    """ Width of SLM, in pixels. """

    height: int
    """ Height of SLM, in pixels. """

    wavelength: int
    """ Wavelength of the laser line used with the SLM. """

    pixelSize: float
    """ Pixel size or pixel pitch of the SLM, in millimetres. """

    angleMount: float
    """ The angle of incidence and reflection of the laser line that is shaped
    by the SLM, in radians. For adding a blazed grating to create off-axis
    holography. """

    correctionPatternsDir: str
    """ Directory of .bmp images provided by Hamamatsu for flatness correction
    at various wavelengths. A combination will be chosen based on the
    wavelength. """


@dataclass(frozen=True)
class FocusLockInfo:
    camera: str
    """ Detector name. """

    positioner: str
    """ Positioner name. """
    
    axis: Union[int, str]
    """ Positioner axis name/index. """

    updateFreq: int
    """ Update frequency, in milliseconds. """

    frameCropx: int
    """ Starting X position of camera frame crop. """

    frameCropy: int
    """ Starting Y position of camera frame crop. """

    frameCropw: int
    """ Width of camera frame crop. """

    frameCroph: int
    """ Height of camera frame crop. """

    swapImageAxes: bool
    """ Swap camera image axes when grabbing camera frame. """

    piKp: float
    """ Default kp value of feedback loop. """

    piKi: float
    """ Default ki value of feedback loop. """

@dataclass(frozen=True)
class AutofocusInfo:
    camera: str
    """ Detector name. """

    positioner: str
    """ Positioner name. """

    updateFreq: int
    """ Update frequency, in milliseconds. """

    frameCropx: int
    """ Starting X position of frame crop. """

    frameCropy: int
    """ Starting Y position of frame crop. """

    frameCropw: int
    """ Width of frame crop. """

    frameCroph: int
    """ Height of frame crop. """


@dataclass(frozen=True)
class ScanInfo:
    scanWidgetType: str
    """ Type of scan widget to generate: PointScan/MoNaLISA/Base/etc."""

    scanDesigner: str
    """ Name of the scan designer class to use. """

    scanDesignerParams: Dict[str, Any]
    """ Params to be read by the scan designer. """

    TTLCycleDesigner: str
    """ Name of the TTL cycle designer class to use. """

    TTLCycleDesignerParams: Dict[str, Any]
    """ Params to be read by the TTL cycle designer. """

    sampleRate: int
    """ Scan sample rate. """

    lineClockLine: Optional[Union[str, int]]
    """ Line for line clock output. ``null`` if not wanted or NI-DAQ is not used.
    If integer, it will be translated to "Dev1/port0/line{lineClockLine}".
    """

    frameClockLine: Optional[Union[str, int]]
    """ Line for frame clock output. ``null`` if not wanted or NI-DAQ is not used.
    If integer, it will be translated to "Dev1/port0/line{frameClockLine}".
    """

@dataclass(frozen=True)
class EtSTEDInfo:
    detectorFast: str
    """ Name of the STED detector to use. """

    detectorSlow: str
    """ Name of the widefield detector to use. """

    laserFast: str
    """ Name of the widefield laser to use. """


@dataclass(frozen=True)
class MicroscopeStandInfo:
    managerName: str
    """ Name of the manager to use. """

    rs232device: str
    """ Name of the rs232 device to use. """


@dataclass(frozen=True)
class NidaqInfo:
    timerCounterChannel: Optional[Union[str, int]] = None
    """ Output for Counter for timing purposes. If an integer is specified, it
    will be translated to "Dev1/ctr{timerCounterChannel}". """

    startTrigger: bool = False
    """ Boolean for start triggering for sync. """

    def getTimerCounterChannel(self):
        """ :meta private: """
        if isinstance(self.timerCounterChannel, int):
            return f'Dev1/ctr{self.timerCounterChannel}'  # for backwards compatibility
        else:
            return self.timerCounterChannel


@dataclass(frozen=True)
class PulseStreamerInfo:
    ipAddress: Optional[str] = None
    """ IP address of Pulse Streamer hardware. """


@dataclass(frozen=True)
class PyroServerInfo:
    name: Optional[str] = 'ImSwitchServer'
    host: Optional[str] = '127.0.0.1'
    port: Optional[int] = 54333
    active: Optional[bool] = False

@dataclass(frozen=True)
class PyMMCoreInfo:
    MMPath: Optional[str] = "C:/Program Files/Micro-Manager-2.0"
    MMDevSearchPath: Optional[str] = None

@dataclass_json(undefined=Undefined.INCLUDE)
@dataclass
class SetupInfo:
    # default_factory seems to be required for the field to show up in autodocs for deriving classes

    detectors: Dict[str, DetectorInfo] = field(default_factory=dict)
    """ Detectors in this setup. This is a map from unique detector names to
    DetectorInfo objects. """

    lasers: Dict[str, LaserInfo] = field(default_factory=dict)
    """ Lasers in this setup. This is a map from unique laser names to
    LaserInfo objects. """

    positioners: Dict[str, PositionerInfo] = field(default_factory=dict)
    """ Positioners in this setup. This is a map from unique positioner names
    to DetectorInfo objects. """

    rs232devices: Dict[str, RS232Info] = field(default_factory=dict)
    """ RS232 connections in this setup. This is a map from unique RS232
    connection names to RS232Info objects. Some detector/laser/positioner
    managers will require a corresponding RS232 connection to be referenced in
    their properties.
    """

    slm: Optional[SLMInfo] = field(default_factory=lambda: None)
    """ SLM settings. Required to be defined to use SLM functionality. """

    focusLock: Optional[FocusLockInfo] = field(default_factory=lambda: None)
    """ Focus lock settings. Required to be defined to use focus lock
    functionality. """
    
    autofocus: Optional[AutofocusInfo] = field(default_factory=lambda: None)
    """ Autofocus settings. Required to be defined to use autofocus 
    functionality. """

    scan: Optional[ScanInfo] = field(default_factory=lambda: None)
    """ Scan settings. Required to be defined to use scan functionality. """

    etSTED: Optional[EtSTEDInfo] = field(default_factory=lambda: None)
    """ EtSTED settings. Required to be defined to use etSTED functionality. """

    rotators: Optional[Dict[str, DeviceInfo]] = field(default_factory=lambda: None)
    """ Standa motorized rotator mounts settings. Required to be defined to use rotator functionality. """

    microscopeStand: Optional[MicroscopeStandInfo] = field(default_factory=lambda: None)
    """ Microscope stand settings. Required to be defined to use MotCorr widget. """

    nidaq: NidaqInfo = field(default_factory=NidaqInfo)
    """ NI-DAQ settings. """

    pulseStreamer: PulseStreamerInfo = field(default_factory=PulseStreamerInfo)
    """ Pulse Streamer settings. """

    pymmcore: PyMMCoreInfo = field(default_factory=PyMMCoreInfo)
    """ PyMMCore settings. """

    pyroServerInfo: PyroServerInfo = field(default_factory=PyroServerInfo)

    _catchAll: CatchAll = None

    def getDevice(self, deviceName):
        """ Returns the DeviceInfo for a specific device.

        :meta private:
        """
        return self.getAllDevices()[deviceName]

    def getTTLDevices(self):
        """ Returns DeviceInfo from all devices that have a digitalLine.

        :meta private:
        """
        devices = {}
        i = 0
        for deviceInfos in self.lasers, self.detectors:
            deviceInfosCopy = deviceInfos.copy()
            for item in list(deviceInfosCopy):
                if deviceInfosCopy[item].getDigitalLine() is None:
                    del deviceInfosCopy[item]
            devices.update(deviceInfosCopy)
            i += 1

        return devices

    def getDetectors(self):
        """ :meta private: """
        devices = {}
        for deviceInfos in self.detectors:
            devices.update(deviceInfos)

        return devices

    def getAllDevices(self):
        """ :meta private: """
        devices = {}
        for deviceInfos in self.lasers, self.detectors, self.positioners:
            devices.update(deviceInfos)

        return devices


# Copyright (C) 2020-2021 ImSwitch developers
# This file is part of ImSwitch.
#
# ImSwitch is free software: you can redistribute it and/or modify
# it under the terms of the GNU General Public License as published by
# the Free Software Foundation, either version 3 of the License, or
# (at your option) any later version.
#
# ImSwitch is distributed in the hope that it will be useful,
# but WITHOUT ANY WARRANTY; without even the implied warranty of
# MERCHANTABILITY or FITNESS FOR A PARTICULAR PURPOSE.  See the
# GNU General Public License for more details.
#
# You should have received a copy of the GNU General Public License
# along with this program.  If not, see <https://www.gnu.org/licenses/>.<|MERGE_RESOLUTION|>--- conflicted
+++ resolved
@@ -97,16 +97,11 @@
     forScanning: bool = False
     """ Whether the positioner is used for scanning. """
 
-<<<<<<< HEAD
     storePosition: bool = False
     """ Wether the positioner should store the last recorded position. """
     
     setOriginOnClose: bool = False
     """ Wether to set the positioner's origin to the last recorded position upon shutdown. """
-=======
-    resetOnClose: bool = True
-    """ Whether the positioner should be reset to 0-position upon closing ImSwitch. """
->>>>>>> b05a4313
 
 
 @dataclass(frozen=True)
@@ -154,9 +149,6 @@
 
     positioner: str
     """ Positioner name. """
-    
-    axis: Union[int, str]
-    """ Positioner axis name/index. """
 
     updateFreq: int
     """ Update frequency, in milliseconds. """
@@ -208,9 +200,6 @@
 
 @dataclass(frozen=True)
 class ScanInfo:
-    scanWidgetType: str
-    """ Type of scan widget to generate: PointScan/MoNaLISA/Base/etc."""
-
     scanDesigner: str
     """ Name of the scan designer class to use. """
 
@@ -226,15 +215,6 @@
     sampleRate: int
     """ Scan sample rate. """
 
-    lineClockLine: Optional[Union[str, int]]
-    """ Line for line clock output. ``null`` if not wanted or NI-DAQ is not used.
-    If integer, it will be translated to "Dev1/port0/line{lineClockLine}".
-    """
-
-    frameClockLine: Optional[Union[str, int]]
-    """ Line for frame clock output. ``null`` if not wanted or NI-DAQ is not used.
-    If integer, it will be translated to "Dev1/port0/line{frameClockLine}".
-    """
 
 @dataclass(frozen=True)
 class EtSTEDInfo:
@@ -246,15 +226,6 @@
 
     laserFast: str
     """ Name of the widefield laser to use. """
-
-
-@dataclass(frozen=True)
-class MicroscopeStandInfo:
-    managerName: str
-    """ Name of the manager to use. """
-
-    rs232device: str
-    """ Name of the rs232 device to use. """
 
 
 @dataclass(frozen=True)
@@ -324,7 +295,7 @@
     functionality. """
     
     autofocus: Optional[AutofocusInfo] = field(default_factory=lambda: None)
-    """ Autofocus settings. Required to be defined to use autofocus 
+    """ Autofocus  settings. Required to be defined to use autofocus 
     functionality. """
 
     scan: Optional[ScanInfo] = field(default_factory=lambda: None)
@@ -332,12 +303,6 @@
 
     etSTED: Optional[EtSTEDInfo] = field(default_factory=lambda: None)
     """ EtSTED settings. Required to be defined to use etSTED functionality. """
-
-    rotators: Optional[Dict[str, DeviceInfo]] = field(default_factory=lambda: None)
-    """ Standa motorized rotator mounts settings. Required to be defined to use rotator functionality. """
-
-    microscopeStand: Optional[MicroscopeStandInfo] = field(default_factory=lambda: None)
-    """ Microscope stand settings. Required to be defined to use MotCorr widget. """
 
     nidaq: NidaqInfo = field(default_factory=NidaqInfo)
     """ NI-DAQ settings. """
