--- conflicted
+++ resolved
@@ -1,66 +1,10 @@
 from .Cobolt0601LaserManager import Cobolt0601LaserManager
 
 
-<<<<<<< HEAD
-
-class CoboltLaserManager(LantzLaserManager):
-    """ LaserManager for Cobolt lasers that are fully digitally controlled
-    using drivers available through Lantz. Uses digital modulation mode when
-    scanning.
-
-    Available manager properties:
-
-    - ``digitalDriver`` -- a string containing a Lantz driver name, e.g.
-      "cobolt.cobolt0601.Cobolt0601"
-    - ``digitalPorts`` -- a string array containing the COM ports to connect
-      to, e.g. ["COM4"]
-    """
-
-    def __init__(self, *args, **kwargs):
-        super().__init__(*args, **kwargs)
-
-        self._digitalMod = False
-
-        self._laser.digital_mod = False
-        self._laser.enabled = False
-        self._laser.autostart = False
-
-    def setEnabled(self, enabled):
-        self._laser.enabled = enabled
-
-    def setValue(self, power):
-        power = int(power)
-        if self._digitalMod:
-            self._setModPower(power * Q_(1, 'mW'))
-        else:
-            self._setBasicPower(power * Q_(1, 'mW'))
-
-    def setScanModeActive(self, active):
-        if active:
-            powerQ = self._laser.power_sp * self._numLasers
-            self._laser.enter_mod_mode()
-            self._setModPower(powerQ)
-            print(f'Entered digital modulation mode')
-            print(f'Modulation mode is: {self._laser.mod_mode}')
-        else:
-            self._laser.digital_mod = False
-            self._laser.query('cp')
-            print('Exited digital modulation mode')
-
-        self._digitalMod = active
-
-    def _setBasicPower(self, power):
-        self._laser.power_sp = power / self._numLasers
-
-    def _setModPower(self, power):
-        self._laser.power_mod = power / self._numLasers
-        print(f'Set digital modulation mode power to: {power}')
-=======
 class CoboltLaserManager(Cobolt0601LaserManager):
     """ Alias for Cobolt0601LaserManager. Preserved for backwards
     compatibility. """
     pass
->>>>>>> b3812e78
 
 
 # Copyright (C) 2020, 2021 TestaLab
