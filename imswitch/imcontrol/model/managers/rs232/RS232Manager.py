--- conflicted
+++ resolved
@@ -19,12 +19,7 @@
         string encoded from the received bytes. """
         return self._rs232port.query(arg)
 
-<<<<<<< HEAD
-    def close(self) -> None:
-        """ Closes the RS232 port. """
-=======
     def finalize(self):
->>>>>>> 6b3c7321
         self._rs232port.close()
 
 
