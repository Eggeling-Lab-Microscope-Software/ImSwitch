from logging import raiseExceptions
import numpy as np
import time
import cv2
from imswitch.imcommon.model import initLogger

import imswitch.imcontrol.model.interfaces.gxipy as gx
import collections
class CameraGXIPY:
    def __init__(self,cameraNo=None, exposure_time = 10000, gain = 0, blacklevel=100):
        super().__init__()
        self.__logger = initLogger(self, tryInheritParent=True)

        # many to be purged
        self.model = "CameraGXIPY"
        self.shape = (0, 0)
        
        self.is_connected = False
        self.is_streaming = False

        # unload CPU? 
        self.downsamplepreview = 1

        # camera parameters
        self.blacklevel = blacklevel
        self.exposure_time = exposure_time
        self.gain = gain
        self.preview_width = 600
        self.preview_height = 600

        # reserve some space for the framebuffer
        self.frame_buffer = collections.deque(maxlen=20)
        
        #%% starting the camera thread
        self.camera = None

        self.device_manager = gx.DeviceManager()
        dev_num, dev_info_list = self.device_manager.update_device_list()

        if dev_num  != 0:
<<<<<<< HEAD
            self._init_cam(cameraNo)
=======
            self._init_cam(callback_fct=self.set_frame)
>>>>>>> ffa7d449
        else:
            raise Exception("No camera GXIPY connected")
        

<<<<<<< HEAD
    def _init_cam(self,cameraNo=1):
=======
    def _init_cam(self, callback_fct):
>>>>>>> ffa7d449
        # start camera
        self.is_connected = True
        
        # open the first device
        self.camera = self.device_manager.open_device_by_index(cameraNo)

        # exit when the camera is a color camera
        if self.camera.PixelColorFilter.is_implemented() is True:
            print("This sample does not support color camera.")
            self.camera.close_device()
            return
            
        self.camera.TriggerMode.set(gx.GxSwitchEntry.OFF)

        # set exposure
        self.camera.ExposureTime.set(self.exposure_time)

        # set gain
        self.camera.Gain.set(self.gain)
        
        # set blacklevel
        self.camera.BlackLevel.set(self.blacklevel)

        # set the acq buffer count
        self.camera.data_stream[0].set_acquisition_buffer_number(1)
        
        # set camera to mono12 mode
        self.camera.PixelFormat.set(gx.GxPixelFormatEntry.MONO10)

        # get framesize 
        self.SensorHeight = self.camera.HeightMax.get()
        self.SensorWidth = self.camera.WidthMax.get()
        
        # register the frame callback
        user_param = None
        self.camera.register_capture_callback(user_param, set_frame)

    def start_live(self):
        if not self.is_streaming:
            # start data acquisition
            self.camera.stream_on()
            self.is_streaming = True

    def stop_live(self):
        if self.is_streaming:
            # start data acquisition
            self.camera.stream_off()
            self.is_streaming = False

    def suspend_live(self):
        if self.is_streaming:
        # start data acquisition
            try:
                self.camera.stream_off()
            except:
                # camera was disconnected? 
                self.camera.unregister_capture_callback()
                self.camera.close_device()
                self._init_cam(self.set_frame)

            self.is_streaming = False
        
    def prepare_live(self):
        pass

    def close(self):
        self.camera.close_device()
        
    def set_exposure_time(self,exposure_time):
        self.exposure_time = exposure_time
        self.camera.ExposureTime.set(self.exposure_time*1000)

    def set_gain(self,gain):
        self.gain = gain
        self.camera.Gain.set(self.gain)
        
    def set_blacklevel(self,blacklevel):
        self.blacklevel = blacklevel
        self.camera.BlackLevel.set(self.blacklevel)

    def set_pixel_format(self,format):
        if self.camera.PixelFormat.is_implemented() and self.camera.PixelFormat.is_writable():
            if format == 'MONO8':
                self.camera.PixelFormat.set(gx.GxPixelFormatEntry.MONO8)
            if format == 'MONO12':
                self.camera.PixelFormat.set(gx.GxPixelFormatEntry.MONO12)
            if format == 'MONO14':
                self.camera.PixelFormat.set(gx.GxPixelFormatEntry.MONO14)
            if format == 'MONO16':
                self.camera.PixelFormat.set(gx.GxPixelFormatEntry.MONO16)
            if format == 'BAYER_RG8':
                self.camera.PixelFormat.set(gx.GxPixelFormatEntry.BAYER_RG8)
            if format == 'BAYER_RG12':
                self.camera.PixelFormat.set(gx.GxPixelFormatEntry.BAYER_RG12)
        else:
            print("pixel format is not implemented or not writable")

    def getLast(self, is_resize=True):
        # get frame and save
#        frame_norm = cv2.normalize(self.frame, None, alpha=0, beta=255, norm_type=cv2.NORM_MINMAX, dtype=cv2.CV_8U)       
        #TODO: Napari only displays 8Bit?
        return self.frame

    def getLastChunk(self):
        chunk = np.array(self.frame_buffer[0])
        frameids = self.frame_buffer[1]
        self.frame_buffer.clear()
        self.__logger.debug("Buffer: "+str(chunk.shape)+" IDs: " + str(frameids))
        return chunk
    
    def setROI(self,hpos=None,vpos=None,hsize=None,vsize=None):
        #hsize = max(hsize, 25)*10  # minimum ROI size
        #vsize = max(vsize, 3)*10  # minimum ROI size
        hpos = 8*(hpos//8)
        vpos = 2*(vpos//2)     
        hsize = 8*(hsize//8)   
        vsize = 2*(vsize//2) 

        if hsize is not None:
            self.ROI_width = hsize
            # update the camera setting
            if self.camera.Width.is_implemented() and self.camera.Width.is_writable():
                self.camera.Width.set(self.ROI_width)
            else:
                print("OffsetX is not implemented or not writable")

        if vsize is not None:
            self.ROI_height = vsize
            # update the camera setting
            if self.camera.Height.is_implemented() and self.camera.Height.is_writable():
                self.camera.Height.set(self.ROI_height)
            else:
                print("Height is not implemented or not writable")

        if hpos is not None:
            self.ROI_hpos = hpos
            # update the camera setting
            if self.camera.OffsetX.is_implemented() and self.camera.OffsetX.is_writable():
                self.camera.OffsetX.set(self.ROI_hpos)
            else:
                print("OffsetX is not implemented or not writable")

        if vpos is not None:
            self.ROI_vpos = vpos
            # update the camera setting
            if self.camera.OffsetY.is_implemented() and self.camera.OffsetY.is_writable():
                self.camera.OffsetY.set(self.ROI_vpos)
            else:
                print("OffsetX is not implemented or not writable")


    def setPropertyValue(self, property_name, property_value):
        # Check if the property exists.
        if property_name == "gain":
            self.set_gain(property_value)
        elif property_name == "exposure":
            self.set_exposure_time(property_value)
        elif property_name == "blacklevel":
            self.set_blacklevel(property_value)
        elif property_name == "roi_size":
            self.roi_size = property_value
        else:
            self.__logger.warning(f'Property {property_name} does not exist')
            return False
        return property_value

    def getPropertyValue(self, property_name):
        # Check if the property exists.
        if property_name == "gain":
            property_value = self.camera.Gain.get()
        elif property_name == "exposure":
            property_value = self.camera.ExposureTime.get()
        elif property_name == "blacklevel":
            property_value = self.camera.BlackLevel.get()            
        elif property_name == "image_width":
            property_value = self.camera.Width.get()            
        elif property_name == "image_height":
            property_value = self.camera.Height.get()    
        elif property_name == "roi_size":
            property_value = self.roi_size 
        else:
            self.__logger.warning(f'Property {property_name} does not exist')
            return False
        return property_value

    def openPropertiesGUI(self):
        pass
    
    def set_frame(self, frame):
        if frame is None:
            self.__logger.error("Getting image failed.")
            return
        if frame.get_status() != 0:
            self.__logger.error("Got an incomplete frame")
            return
        numpy_image = frame.get_numpy_array()
        if numpy_image is None:
            return
        self.frame = numpy_image
        self.frame_id = frame.get_frame_id()
        self.timestamp = time.time()
        
        self.frame_buffer.append((numpy_image, self.frame_id))
    

# Copyright (C) ImSwitch developers 2021
# This file is part of ImSwitch.
#
# ImSwitch is free software: you can redistribute it and/or modify
# it under the terms of the GNU General Public License as published by
# the Free Software Foundation, either version 3 of the License, or
# (at your option) any later version.
#
# ImSwitch is distributed in the hope that it will be useful,
# but WITHOUT ANY WARRANTY; without even the implied warranty of
# MERCHANTABILITY or FITNESS FOR A PARTICULAR PURPOSE.  See the
# GNU General Public License for more details.
#
# You should have received a copy of the GNU General Public License
# along with this program.  If not, see <https://www.gnu.org/licenses/>.    <|MERGE_RESOLUTION|>--- conflicted
+++ resolved
@@ -38,20 +38,12 @@
         dev_num, dev_info_list = self.device_manager.update_device_list()
 
         if dev_num  != 0:
-<<<<<<< HEAD
-            self._init_cam(cameraNo)
-=======
             self._init_cam(callback_fct=self.set_frame)
->>>>>>> ffa7d449
         else:
             raise Exception("No camera GXIPY connected")
         
 
-<<<<<<< HEAD
-    def _init_cam(self,cameraNo=1):
-=======
     def _init_cam(self, callback_fct):
->>>>>>> ffa7d449
         # start camera
         self.is_connected = True
         
