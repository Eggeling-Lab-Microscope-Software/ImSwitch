#!/usr/bin/env python
# coding: utf-8
#%%
"""
Simple client code for the ESP32 in Python - adapted from OFM Client 
Copyright 2020 Richard Bowman, released under LGPL 3.0 or later
Copyright 2021 Benedict Diederich, released under LGPL 3.0 or later
"""
import requests
import json
import time
import numpy as np
import logging
import zeroconf
import threading
import json
import time
import cv2
import os
import socket

from tempfile import NamedTemporaryFile 
from imswitch.imcommon.model import initLogger

#import matplotlib.pyplot as plt

ACTION_RUNNING_KEYWORDS = ["idle", "pending", "running"]
ACTION_OUTPUT_KEYS = ["output", "return"]




class ESP32Client(object):
    # headers = {'ESP32-version': '*'}
    headers={"Content-Type":"application/json"}
    getmessage = ""
    is_connected = False

    filter_pos_r = 2700
    filter_pos_b = 1900
    filter_pos_g = 0

    backlash_x = 0
    backlash_y = 0
    backlash_z = 40
    is_driving = False
    is_sending = False 

    def __init__(self, host, port=31950):
        if isinstance(host, zeroconf.ServiceInfo):
            # If we have an mDNS ServiceInfo object, try each address
            # in turn, to see if it works (sometimes you get addresses
            # that don't work, if your network config is odd).
            # TODO: figure out why we can get mDNS packets even when
            # the microscope is unreachable by that IP
            for addr in host.parsed_addresses():
                if ":" in addr:
                    self.host = f"[{addr}]"
                else:
                    self.host = addr
                self.port = host.port
                try:
                    self.get_json(self.base_uri)
                    break
                except:
                    logging.info(f"Couldn't connect to {addr}, we'll try another address if possible.")
        else:
            self.host = host
            self.port = port
        
        # check if host is up
        self.is_connected = self.isConnected()

        self.__logger = initLogger(self, tryInheritParent=True)
        self.__logger.debug(f"Connecting to microscope {self.host}:{self.port}")


    is_filter_init = False
    filter_position = 0

    steps_z_last = 0

    def isConnected(self):
        s = socket.socket(socket.AF_INET, socket.SOCK_STREAM)
        try:
            s.connect((self.host, int(self.port)))
            s.settimeout(2)
            s.shutdown(2)
            return True
        except:
            return False

        
    @property
    def base_uri(self):
        return f"http://{self.host}:{self.port}"

    def get_json(self, path, wait_for_result=False):
        if self.is_connected:
            t = threading.Thread(target=self.get_json_thread, args = (path))
            t.daemon = True
            t.start()
            if wait_for_result:
                t.join()    
                return self.getmessage
            return None
        return None

    def get_json_thread(self, path):
        """Perform an HTTP GET request and return the JSON response"""
        if self.is_connected:
            if not path.startswith("http"):
                path = self.base_uri + path
            try:
                r = requests.get(path)
                r.raise_for_status()
                self.is_connected = True

                self.getmessage = r.json()
                self.is_sending = False
                return self.getmessage
                
            except Exception as e:
                self.__logger.error(e)
                self.is_connected = False
                self.is_sending = False
                # not connected
                return None
        else:
            return None 

    def post_json(self, path, payload={}, headers=None, timeout=1, is_blocking=True):
<<<<<<< HEAD
        if not self.is_sending:
            self.is_sending = True
            if is_blocking:
                r = self.post_json_thread(path, payload, headers, timeout)
                return r
            else:
                t = threading.Thread(target=self.post_json_thread, args = (path, payload, headers, timeout))
                t.daemon = True
                t.start()
                return None
=======
        tmp_counter = 0
        while self.is_sending:
            time.sleep(.1)
            tmp_counter +=1
            if tmp_counter>100: break
        self.is_sending = True
        if is_blocking:
            r = self.post_json_thread(path, payload, headers, timeout)
            self.is_sending = False
            return r
        else:
            t = threading.Thread(target=self.post_json_thread, args = (path, payload, headers, timeout))
            t.daemon = True
            t.start()
            return None
>>>>>>> da9a41be

    def post_json_thread(self, path, payload={}, headers=None, timeout=10):
        """Make an HTTP POST request and return the JSON response"""
        print(timeout)
        if not path.startswith("http"):
            path = self.base_uri + path
        if headers is None:
            headers = self.headers
        
        try:
            r = requests.post(path, json=payload, headers=headers,timeout=timeout)
            r.raise_for_status()
            r = r.json()
            self.is_connected = True
            self.is_sending = False
            return r
        except Exception as e:
            self.__logger.error(e)
            self.is_connected = False
            self.is_sending = False
            # not connected
            return None


    def get_temperature(self):
        path = "/temperature"
        r = self.get_json(path)
        return r['value']
    
    #% LED
    def set_led(self, colour=(0,0,0)):
        payload = {
            "red": colour[0], 
            "green": colour[1], 
            "blue": colour[2]
        }
        path = '/led'
        r = self.post_json(path, payload)
        return r
    


    def set_laser(self, channel='R', value=0, auto_filterswitch=False, timeout=20, is_blocking = True):
        if auto_filterswitch and value >0:
            self.switch_filter(channel, timeout=timeout,is_blocking=is_blocking)
        payload = {
            "value": value
        }
        path = ''
        if channel == 'R':
            path = '/laser_red'
        if channel == 'G':
            path = '/laser_green'
        if channel == 'B':
            path = '/laser_blue'
        if channel == 'W':
            path = '/led_white'
        if channel == "":
            path = "/laser"
        r = self.post_json(path, payload, is_blocking=is_blocking)
        return r        


    def move_x(self, steps=100, speed=10, is_blocking=False):
        r = self.move_stepper(axis="x", steps=steps, speed=speed, timeout=1, backlash=self.backlash_x, is_blocking=is_blocking)
        return r

    def move_y(self, steps=100, speed=10, is_blocking=False):
        r = self.move_stepper(axis="y", steps=steps, speed=speed, timeout=1, backlash=self.backlash_y, is_blocking=is_blocking)
        return r    

    def move_z(self, steps=100, speed=10, is_blocking=False):
        r = self.move_stepper(axis="z", steps=steps, speed=speed, timeout=1, backlash=self.backlash_z, is_blocking=is_blocking)
        return r    

    def move_stepper(self, axis="z", steps=100, speed=10, timeout=1, backlash=20, is_blocking=False):
        path = '/move_'+axis


        if np.abs(steps) < 10:
            speed = 50

        # detect change in direction
        if np.sign(self.steps_z_last) != np.sign(steps):
            # we want to overshoot a bit
            print("Detected position change:")
            steps += (np.sign(steps)*backlash)
            print(steps)

        payload = {
            "steps": np.int(steps), 
            "speed": np.int(speed),            
        }
        self.steps_z_last = steps
        r = self.post_json(path, payload,timeout=timeout, is_blocking=is_blocking)
        self.is_driving = False
        return r

    def lens_x(self, value=100):
        payload = {
            "lens_value": value,            
        }
        path = '/lens_x'
        r = self.post_json(path, payload)
        return r

    def lens_z(self, value=100):
        payload = {
            "lens_value": value,            
        }
        path = '/lens_z'
        r = self.post_json(path, payload)
        return r

    
    def send_jpeg(self, image):

        temp = NamedTemporaryFile()
        
        #add JPEG format to the NamedTemporaryFile  
        iName = "".join([str(temp.name),".jpg"])
        
        #save the numpy array image onto the NamedTemporaryFile
        cv2.imwrite(iName,image)
        _, img_encoded = cv2.imencode('test.jpg', image)

        content_type = 'image/jpeg'
        headers = {'content-type': content_type}
        payload = img_encoded.tostring()
        path = '/uploadimage'

        #r = self.post_json(path, payload=payload, headers = headers)
        #requests.post(self.base_uri + path, data=img_encoded.tostring(), headers=headers)      
        files = {'media': open(iName, 'rb')}
        if self.is_connected:
            requests.post(self.base_uri + path, files=files)
        
    def switch_filter(self, colour="R", timeout=20, is_filter_init=None, speed=20, is_blocking=True):
        
        # switch off all lasers first!        
        self.set_laser("R", 0)
        time.sleep(.1)
        self.set_laser("G", 0)
        time.sleep(.1)
        self.set_laser("B", 0)
        time.sleep(.1)

        if is_filter_init is not None:
            self.is_filter_init = is_filter_init
            
        if not self.is_filter_init:
            self.move_filter(steps=-3000, speed=speed, is_blocking=is_blocking)
            self.is_filter_init = True
            self.filter_position = 0
            
        # measured in steps from zero position
            
        steps = 0
        if colour=="R":
            steps = self.filter_pos_r-self.filter_position
            self.filter_position = self.filter_pos_r
        if colour=="G":
            steps = self.filter_pos_g - self.filter_position
            self.filter_position = self.filter_pos_g
        if colour=="B":
            steps = self.filter_pos_b - self.filter_position
            self.filter_position = self.filter_pos_b
            
        self.move_filter(steps=steps, speed=speed, is_blocking=is_blocking)


        
             
        
    def send_ledmatrix(self, led_pattern):
        headers = {"Content-Type":"application/json"}
        path = '/matrix'
        payload = {
            "red": led_pattern[0,:,:].flatten().tolist(), 
            "green": led_pattern[1,:,:].flatten().tolist(),            
            "blue": led_pattern[2,:,:].flatten().tolist()                 
        }
        print(self.base_uri + path)
        print(payload)
        if self.is_connected:
            requests.post(self.base_uri + path, data=json.dumps(payload), headers=headers)
        
           
    def move_filter(self, steps=100, speed=10,timeout=10,is_blocking=False):
        payload = {
            "steps": steps, 
            "speed": speed,            
        }
        path = '/move_filter'
        r = self.post_json(path, payload,timeout=timeout,is_blocking=is_blocking)
        return r

    def galvo_pos_x(self, pos_x = 0, timeout=1):
        payload = {
            "value": pos_x          
        }
        path = '/galvo/position_x'
        r = self.post_json(path, payload,timeout=timeout)
        return r
    
    def galvo_amp_y(self, amp_y = 0, timeout=1):
        payload = {
            "value": amp_y          
        }
        path = '/galvo/amplitude_y'
        r = self.post_json(path, payload,timeout=timeout)
        return r
        <|MERGE_RESOLUTION|>--- conflicted
+++ resolved
@@ -2,7 +2,7 @@
 # coding: utf-8
 #%%
 """
-Simple client code for the ESP32 in Python - adapted from OFM Client 
+Simple client code for the ESP32 in Python - adapted from OFM Client
 Copyright 2020 Richard Bowman, released under LGPL 3.0 or later
 Copyright 2021 Benedict Diederich, released under LGPL 3.0 or later
 """
@@ -19,7 +19,7 @@
 import os
 import socket
 
-from tempfile import NamedTemporaryFile 
+from tempfile import NamedTemporaryFile
 from imswitch.imcommon.model import initLogger
 
 #import matplotlib.pyplot as plt
@@ -44,7 +44,7 @@
     backlash_y = 0
     backlash_z = 40
     is_driving = False
-    is_sending = False 
+    is_sending = False
 
     def __init__(self, host, port=31950):
         if isinstance(host, zeroconf.ServiceInfo):
@@ -67,7 +67,7 @@
         else:
             self.host = host
             self.port = port
-        
+
         # check if host is up
         self.is_connected = self.isConnected()
 
@@ -90,7 +90,7 @@
         except:
             return False
 
-        
+
     @property
     def base_uri(self):
         return f"http://{self.host}:{self.port}"
@@ -101,7 +101,7 @@
             t.daemon = True
             t.start()
             if wait_for_result:
-                t.join()    
+                t.join()
                 return self.getmessage
             return None
         return None
@@ -119,7 +119,7 @@
                 self.getmessage = r.json()
                 self.is_sending = False
                 return self.getmessage
-                
+
             except Exception as e:
                 self.__logger.error(e)
                 self.is_connected = False
@@ -127,21 +127,9 @@
                 # not connected
                 return None
         else:
-            return None 
+            return None
 
     def post_json(self, path, payload={}, headers=None, timeout=1, is_blocking=True):
-<<<<<<< HEAD
-        if not self.is_sending:
-            self.is_sending = True
-            if is_blocking:
-                r = self.post_json_thread(path, payload, headers, timeout)
-                return r
-            else:
-                t = threading.Thread(target=self.post_json_thread, args = (path, payload, headers, timeout))
-                t.daemon = True
-                t.start()
-                return None
-=======
         tmp_counter = 0
         while self.is_sending:
             time.sleep(.1)
@@ -157,7 +145,6 @@
             t.daemon = True
             t.start()
             return None
->>>>>>> da9a41be
 
     def post_json_thread(self, path, payload={}, headers=None, timeout=10):
         """Make an HTTP POST request and return the JSON response"""
@@ -166,7 +153,7 @@
             path = self.base_uri + path
         if headers is None:
             headers = self.headers
-        
+
         try:
             r = requests.post(path, json=payload, headers=headers,timeout=timeout)
             r.raise_for_status()
@@ -186,18 +173,18 @@
         path = "/temperature"
         r = self.get_json(path)
         return r['value']
-    
+
     #% LED
     def set_led(self, colour=(0,0,0)):
         payload = {
-            "red": colour[0], 
-            "green": colour[1], 
+            "red": colour[0],
+            "green": colour[1],
             "blue": colour[2]
         }
         path = '/led'
         r = self.post_json(path, payload)
         return r
-    
+
 
 
     def set_laser(self, channel='R', value=0, auto_filterswitch=False, timeout=20, is_blocking = True):
@@ -218,7 +205,7 @@
         if channel == "":
             path = "/laser"
         r = self.post_json(path, payload, is_blocking=is_blocking)
-        return r        
+        return r
 
 
     def move_x(self, steps=100, speed=10, is_blocking=False):
@@ -227,11 +214,11 @@
 
     def move_y(self, steps=100, speed=10, is_blocking=False):
         r = self.move_stepper(axis="y", steps=steps, speed=speed, timeout=1, backlash=self.backlash_y, is_blocking=is_blocking)
-        return r    
+        return r
 
     def move_z(self, steps=100, speed=10, is_blocking=False):
         r = self.move_stepper(axis="z", steps=steps, speed=speed, timeout=1, backlash=self.backlash_z, is_blocking=is_blocking)
-        return r    
+        return r
 
     def move_stepper(self, axis="z", steps=100, speed=10, timeout=1, backlash=20, is_blocking=False):
         path = '/move_'+axis
@@ -248,8 +235,8 @@
             print(steps)
 
         payload = {
-            "steps": np.int(steps), 
-            "speed": np.int(speed),            
+            "steps": np.int(steps),
+            "speed": np.int(speed),
         }
         self.steps_z_last = steps
         r = self.post_json(path, payload,timeout=timeout, is_blocking=is_blocking)
@@ -258,7 +245,7 @@
 
     def lens_x(self, value=100):
         payload = {
-            "lens_value": value,            
+            "lens_value": value,
         }
         path = '/lens_x'
         r = self.post_json(path, payload)
@@ -266,20 +253,20 @@
 
     def lens_z(self, value=100):
         payload = {
-            "lens_value": value,            
+            "lens_value": value,
         }
         path = '/lens_z'
         r = self.post_json(path, payload)
         return r
 
-    
+
     def send_jpeg(self, image):
 
         temp = NamedTemporaryFile()
-        
-        #add JPEG format to the NamedTemporaryFile  
+
+        #add JPEG format to the NamedTemporaryFile
         iName = "".join([str(temp.name),".jpg"])
-        
+
         #save the numpy array image onto the NamedTemporaryFile
         cv2.imwrite(iName,image)
         _, img_encoded = cv2.imencode('test.jpg', image)
@@ -290,14 +277,14 @@
         path = '/uploadimage'
 
         #r = self.post_json(path, payload=payload, headers = headers)
-        #requests.post(self.base_uri + path, data=img_encoded.tostring(), headers=headers)      
+        #requests.post(self.base_uri + path, data=img_encoded.tostring(), headers=headers)
         files = {'media': open(iName, 'rb')}
         if self.is_connected:
             requests.post(self.base_uri + path, files=files)
-        
+
     def switch_filter(self, colour="R", timeout=20, is_filter_init=None, speed=20, is_blocking=True):
-        
-        # switch off all lasers first!        
+
+        # switch off all lasers first!
         self.set_laser("R", 0)
         time.sleep(.1)
         self.set_laser("G", 0)
@@ -307,14 +294,14 @@
 
         if is_filter_init is not None:
             self.is_filter_init = is_filter_init
-            
+
         if not self.is_filter_init:
             self.move_filter(steps=-3000, speed=speed, is_blocking=is_blocking)
             self.is_filter_init = True
             self.filter_position = 0
-            
+
         # measured in steps from zero position
-            
+
         steps = 0
         if colour=="R":
             steps = self.filter_pos_r-self.filter_position
@@ -325,31 +312,31 @@
         if colour=="B":
             steps = self.filter_pos_b - self.filter_position
             self.filter_position = self.filter_pos_b
-            
+
         self.move_filter(steps=steps, speed=speed, is_blocking=is_blocking)
 
 
-        
-             
-        
+
+
+
     def send_ledmatrix(self, led_pattern):
         headers = {"Content-Type":"application/json"}
         path = '/matrix'
         payload = {
-            "red": led_pattern[0,:,:].flatten().tolist(), 
-            "green": led_pattern[1,:,:].flatten().tolist(),            
-            "blue": led_pattern[2,:,:].flatten().tolist()                 
+            "red": led_pattern[0,:,:].flatten().tolist(),
+            "green": led_pattern[1,:,:].flatten().tolist(),
+            "blue": led_pattern[2,:,:].flatten().tolist()
         }
         print(self.base_uri + path)
         print(payload)
         if self.is_connected:
             requests.post(self.base_uri + path, data=json.dumps(payload), headers=headers)
-        
-           
+
+
     def move_filter(self, steps=100, speed=10,timeout=10,is_blocking=False):
         payload = {
-            "steps": steps, 
-            "speed": speed,            
+            "steps": steps,
+            "speed": speed,
         }
         path = '/move_filter'
         r = self.post_json(path, payload,timeout=timeout,is_blocking=is_blocking)
@@ -357,17 +344,16 @@
 
     def galvo_pos_x(self, pos_x = 0, timeout=1):
         payload = {
-            "value": pos_x          
+            "value": pos_x
         }
         path = '/galvo/position_x'
         r = self.post_json(path, payload,timeout=timeout)
         return r
-    
+
     def galvo_amp_y(self, amp_y = 0, timeout=1):
         payload = {
-            "value": amp_y          
+            "value": amp_y
         }
         path = '/galvo/amplitude_y'
         r = self.post_json(path, payload,timeout=timeout)
-        return r
-        +        return r