--- conflicted
+++ resolved
@@ -10,15 +10,10 @@
             'subarray_vpos': 0,
             'subarray_hpos': 0,
             'exposure_time': 0.1,
-<<<<<<< HEAD
             'subarray_vsize': 800,
-            'subarray_hsize': 800
-=======
-            'subarray_vsize': 1024,
-            'subarray_hsize': 1280,
+            'subarray_hsize': 800,
             'SensorHeight': 1024,
             'SensorWidth': 1280
->>>>>>> 9ba8d5d0
         }
         self.exposure = 100
         self.gain = 1
@@ -44,13 +39,12 @@
         pass
 
     def grabFrame(self, **kwargs):
-<<<<<<< HEAD
-        mocktype = "widefield"
+        mocktype = "random_peak"
         if mocktype=="focus_lock":
             img = np.zeros((500, 600))
             beamCenter = [int(np.random.randn() * 1 + 250), int(np.random.randn() * 30 + 300)]
             img[beamCenter[0] - 10:beamCenter[0] + 10, beamCenter[1] - 10:beamCenter[1] + 10] = 1
-        elif mocktype=="widefield":
+        elif mocktype=="random_peak":
             imgsize = (800, 800)
             peakmax = 60
             noisemean = 10
@@ -67,12 +61,11 @@
                 img = img + 0.01*np.random.poisson(img)
             # add Poisson noise
             img = img + np.random.poisson(lam=noisemean, size=imgsize)
-=======
-        img = np.zeros((500, 600))
-        beamCenter = [int(np.random.randn() * 30 + 250), int(np.random.randn() * 30 + 300)]
-        img[beamCenter[0] - 10:beamCenter[0] + 10, beamCenter[1] - 10:beamCenter[1] + 10] = 1
-        img = np.random.randn(img.shape[0],img.shape[1])
->>>>>>> 9ba8d5d0
+        else:
+            img = np.zeros((500, 600))
+            beamCenter = [int(np.random.randn() * 30 + 250), int(np.random.randn() * 30 + 300)]
+            img[beamCenter[0] - 10:beamCenter[0] + 10, beamCenter[1] - 10:beamCenter[1] + 10] = 1
+            img = np.random.randn(img.shape[0],img.shape[1])
         return img
 
     def getLast(self):
