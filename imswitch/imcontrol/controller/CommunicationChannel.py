--- conflicted
+++ resolved
@@ -61,7 +61,6 @@
 
     sigSLMMaskUpdated = Signal(object)  # (mask)
 
-<<<<<<< HEAD
     sigToggleBlockScanWidget = Signal(bool)
 
     sigSnapImg = Signal()
@@ -83,7 +82,7 @@
     #sigRequestScannersInScan = Signal()
 
     #sigSendScannersInScan = Signal(object)  # (scannerList)
-=======
+
     sigBroadcast = Signal(str, str, object)
 
     # useq-schema related signals
@@ -91,7 +90,6 @@
     sigSetZPosition = Signal(float)
     sigSetExposure = Signal(float)
     sigSetSpeed = Signal(float)
->>>>>>> 4b9d93b0
 
     @property
     def sharedAttrs(self):
