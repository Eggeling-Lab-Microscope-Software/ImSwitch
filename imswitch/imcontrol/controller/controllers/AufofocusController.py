import time

import numpy as np
import pyqtgraph.ptime as ptime
import scipy.ndimage as ndi
from scipy.ndimage.filters import laplace

from imswitch.imcommon.framework import Thread, Timer
from imswitch.imcommon.model import initLogger, APIExport
from ..basecontrollers import ImConWidgetController

# global axis for Z-positioning - should be Z
gAxis = "X" # for multicolour it is X
T_DEBOUNCE = .2
class AutofocusController(ImConWidgetController):
    """Linked to AutofocusWidget."""

    def __init__(self, *args, **kwargs):
        super().__init__(*args, **kwargs)
        self.__logger = initLogger(self)

        if self._setupInfo.autofocus is None:
            return

        self.camera = self._setupInfo.autofocus.camera
        self.positioner = self._setupInfo.autofocus.positioner
        #self._master.detectorsManager[self.camera].crop(*self.cropFrame)

        # Connect AutofocusWidget buttons
        self._widget.focusButton.clicked.connect(self.focusButton)

        self._master.detectorsManager[self.camera].startAcquisition()
        self.__processDataThread = ProcessDataThread(self)

    def __del__(self):
        self.__processDataThread.quit()
        self.__processDataThread.wait()
        if hasattr(super(), '__del__'):
            super().__del__()

    def focusButton(self):
        rangez = float(self._widget.zStepRangeEdit.text())
        resolutionz = float(self._widget.zStepSizeEdit.text())
        self._widget.focusButton.setText('Stop')
        self.autoFocus(rangez,resolutionz)
        self._widget.focusButton.setText('Autofocus')

    @APIExport(runOnUIThread=True)
    # Update focus lock
    def autoFocus(self, rangez=100, resolutionz=10):
        
        '''
        The stage moves from -rangez...+rangez with a resolution of resolutionz
        For every stage-position a camera frame is captured and a contrast curve is determined
        
        '''
        # determine optimal focus position by stepping through all z-positions and cacluate the focus metric
        self.focusPointSignal = self.__processDataThread.update(rangez,resolutionz)

class ProcessDataThread(Thread):
    def __init__(self, controller, *args, **kwargs):
        self._controller = controller
        super().__init__(*args, **kwargs)

    def grabCameraFrame(self):
        detectorManager = self._controller._master.detectorsManager[self._controller.camera]
        self.latestimg = detectorManager.getLatestFrame()
        return self.latestimg

    def update(self, rangez, resolutionz):
        
        allfocusvals = []
        allfocuspositions = []

        # 0 move focus to initial position        
        absz_init = self._controller._master.positionersManager[self._controller.positioner].get_abs()[gAxis]
        self._controller._master.positionersManager[self._controller.positioner].move(absz_init-rangez, axis=gAxis)

        # store data
        Nz = int(2*rangez//resolutionz)
        allfocusvals = np.zeros(Nz) 
        allfocuspositions  = np.zeros(Nz) 
        allfocusimages = [] 
        
        # 1 compute focus for every z position
        for iz in range(Nz):
            
            # 0 Move stage to the predefined position - remember: stage moves in relative coordinates
            self._controller._master.positionersManager[self._controller.positioner].move(resolutionz, axis=gAxis)
            time.sleep(T_DEBOUNCE)
            positionz = iz*resolutionz+absz_init
            self._controller._logger.debug(f'Moving focus to {positionz}')
            
            # 1 Grab camera frame
            self._controller._logger.debug("Grabbing Frame")
            img = self.grabCameraFrame()
<<<<<<< HEAD
            allfocusimages.append(img)
=======
            self._controller._widget.camImg.setImage(img)
>>>>>>> da411d46
            
            # 2 Gaussian filter the image, to remove noise 
            self._controller._logger.debug("Processing Frame")
            img_norm = img-np.min(img)
            img_norm = img_norm/np.mean(img_norm)
            imagearraygf = ndi.filters.gaussian_filter(img_norm, 3)
            
            # 3 compute focus metric
            focusquality = np.mean(ndi.filters.laplace(imagearraygf))
            allfocusvals[iz]=focusquality
            allfocuspositions[iz] = positionz
            
        # display the curve
        self._controller._widget.focusPlotCurve.setData(allfocuspositions,allfocusvals)
            
        # 4 find maximum focus value and move stage to this position
        allfocusvals=np.array(allfocusvals)
        zindex=np.where(np.max(allfocusvals)==allfocusvals)[0]
        bestzpos = allfocuspositions[np.squeeze(zindex)]
        
         # 5 move focus back to initial position (reduce backlash)
        self._controller._master.positionersManager[self._controller.positioner].move(-Nz*resolutionz, axis=gAxis)

        # 6 Move stage to the position with max focus value
        self._controller._logger.debug(f'Moving focus to {zindex*resolutionz}')
        self._controller._master.positionersManager[self._controller.positioner].move(zindex*resolutionz, axis=gAxis)
        

        # DEBUG
        allfocusimages=np.array(allfocusimages)
        np.save('allfocusimages.npy', allfocusimages)
        import tifffile as tif
        tif.imsave("allfocusimages.tif", allfocusimages)
        np.save('allfocuspositions.npy', allfocuspositions)
        np.save('allfocusvals.npy', allfocusvals)

        return bestzpos
        
# Copyright (C) 2020-2021 ImSwitch developers
# This file is part of ImSwitch.
#
# ImSwitch is free software: you can redistribute it and/or modify
# it under the terms of the GNU General Public License as published by
# the Free Software Foundation, either version 3 of the License, or
# (at your option) any later version.
#
# ImSwitch is distributed in the hope that it will be useful,
# but WITHOUT ANY WARRANTY; without even the implied warranty of
# MERCHANTABILITY or FITNESS FOR A PARTICULAR PURPOSE.  See the
# GNU General Public License for more details.
#
# You should have received a copy of the GNU General Public License
# along with this program.  If not, see <https://www.gnu.org/licenses/>.<|MERGE_RESOLUTION|>--- conflicted
+++ resolved
@@ -48,11 +48,11 @@
     @APIExport(runOnUIThread=True)
     # Update focus lock
     def autoFocus(self, rangez=100, resolutionz=10):
-        
+
         '''
         The stage moves from -rangez...+rangez with a resolution of resolutionz
         For every stage-position a camera frame is captured and a contrast curve is determined
-        
+
         '''
         # determine optimal focus position by stepping through all z-positions and cacluate the focus metric
         self.focusPointSignal = self.__processDataThread.update(rangez,resolutionz)
@@ -68,64 +68,60 @@
         return self.latestimg
 
     def update(self, rangez, resolutionz):
-        
+
         allfocusvals = []
         allfocuspositions = []
 
-        # 0 move focus to initial position        
+        # 0 move focus to initial position
         absz_init = self._controller._master.positionersManager[self._controller.positioner].get_abs()[gAxis]
         self._controller._master.positionersManager[self._controller.positioner].move(absz_init-rangez, axis=gAxis)
 
         # store data
         Nz = int(2*rangez//resolutionz)
-        allfocusvals = np.zeros(Nz) 
-        allfocuspositions  = np.zeros(Nz) 
-        allfocusimages = [] 
-        
+        allfocusvals = np.zeros(Nz)
+        allfocuspositions  = np.zeros(Nz)
+        allfocusimages = []
+
         # 1 compute focus for every z position
         for iz in range(Nz):
-            
+
             # 0 Move stage to the predefined position - remember: stage moves in relative coordinates
             self._controller._master.positionersManager[self._controller.positioner].move(resolutionz, axis=gAxis)
             time.sleep(T_DEBOUNCE)
             positionz = iz*resolutionz+absz_init
             self._controller._logger.debug(f'Moving focus to {positionz}')
-            
+
             # 1 Grab camera frame
             self._controller._logger.debug("Grabbing Frame")
             img = self.grabCameraFrame()
-<<<<<<< HEAD
             allfocusimages.append(img)
-=======
-            self._controller._widget.camImg.setImage(img)
->>>>>>> da411d46
-            
-            # 2 Gaussian filter the image, to remove noise 
+
+            # 2 Gaussian filter the image, to remove noise
             self._controller._logger.debug("Processing Frame")
             img_norm = img-np.min(img)
             img_norm = img_norm/np.mean(img_norm)
             imagearraygf = ndi.filters.gaussian_filter(img_norm, 3)
-            
+
             # 3 compute focus metric
             focusquality = np.mean(ndi.filters.laplace(imagearraygf))
             allfocusvals[iz]=focusquality
             allfocuspositions[iz] = positionz
-            
+
         # display the curve
         self._controller._widget.focusPlotCurve.setData(allfocuspositions,allfocusvals)
-            
+
         # 4 find maximum focus value and move stage to this position
         allfocusvals=np.array(allfocusvals)
         zindex=np.where(np.max(allfocusvals)==allfocusvals)[0]
         bestzpos = allfocuspositions[np.squeeze(zindex)]
-        
+
          # 5 move focus back to initial position (reduce backlash)
         self._controller._master.positionersManager[self._controller.positioner].move(-Nz*resolutionz, axis=gAxis)
 
         # 6 Move stage to the position with max focus value
         self._controller._logger.debug(f'Moving focus to {zindex*resolutionz}')
         self._controller._master.positionersManager[self._controller.positioner].move(zindex*resolutionz, axis=gAxis)
-        
+
 
         # DEBUG
         allfocusimages=np.array(allfocusimages)
@@ -136,7 +132,7 @@
         np.save('allfocusvals.npy', allfocusvals)
 
         return bestzpos
-        
+
 # Copyright (C) 2020-2021 ImSwitch developers
 # This file is part of ImSwitch.
 #
