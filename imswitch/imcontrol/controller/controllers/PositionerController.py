--- conflicted
+++ resolved
@@ -34,11 +34,7 @@
         # Connect PositionerWidget signals
         self._widget.sigStepUpClicked.connect(self.stepUp)
         self._widget.sigStepDownClicked.connect(self.stepDown)
-<<<<<<< HEAD
-        self._widget.sigCalibrationCalled.connect(self.calibrate)
-=======
         self._widget.sigsetSpeedClicked.connect(self.setSpeedGUI)
->>>>>>> bfe37384
 
     def closeEvent(self):
         self._master.positionersManager.execOnAll(
