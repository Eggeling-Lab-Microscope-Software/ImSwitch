--- conflicted
+++ resolved
@@ -3,12 +3,8 @@
     "LightsheetStage": {
         "managerName": "GRBLStageManager",
         "managerProperties": {
-<<<<<<< HEAD
           "rs232device": "GRBL",
           "host": "192.168.137.206"
-=======
-          "host": "192.168.137.89"
->>>>>>> 825090f8
         },
         "axes": ["X", "Y", "Z"],
         "forScanning": true,
